--- conflicted
+++ resolved
@@ -84,12 +84,8 @@
 			return sdk.WrapError(err, "workflow.UpdateNodeJobRunStatus> Unable to update workflow node run %d", node.ID)
 		}
 	} else {
-<<<<<<< HEAD
+		log.Debug("UpdateNodeJobRunStatus> call execute node")
 		if errE := execute(db, store, node); errE != nil {
-=======
-		log.Debug("UpdateNodeJobRunStatus> call execute node")
-		if errE := execute(db, node); errE != nil {
->>>>>>> e5a20b02
 			return sdk.WrapError(errE, "workflow.UpdateNodeJobRunStatus> Cannot execute sync node")
 		}
 	}
@@ -155,12 +151,9 @@
 		return nil, sdk.WrapError(err, "TakeNodeJobRun> Cannot prepare spawn infos")
 	}
 
-<<<<<<< HEAD
+
 	if err := UpdateNodeJobRunStatus(db, store, job, sdk.StatusBuilding); err != nil {
-=======
 	log.Debug("TakeNodeJobRun> call UpdateNodeJobRunStatus on job %d set status from %s to %s", job.ID, job.Status, sdk.StatusBuilding)
-	if err := UpdateNodeJobRunStatus(db, job, sdk.StatusBuilding); err != nil {
->>>>>>> e5a20b02
 		return nil, sdk.WrapError(err, "TakeNodeJobRun>Cannot update node job run")
 	}
 
